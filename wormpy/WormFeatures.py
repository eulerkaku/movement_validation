# -*- coding: utf-8 -*-
"""
  WormFeatures.py:
  
  @authors: @JimHokanson, @MichaelCurrie
  
  A translation of Matlab code written by Jim Hokanson,
  in the SegwormMatlabClasses GitHub repo.  Original code path:
  SegwormMatlabClasses / 
  +seg_worm / @feature_calculator / get_features_rewritten.m
  
  NOTE: REQUIRES numpy.version.full_version >= '1.8' 
  since numpy.nanmean is only available after that version.
  (http://docs.scipy.org/doc/numpy-dev/reference/generated/numpy.nanmean.html)
  Alternatively, you can just install nanfunctions.py 
  (see instructions in ..//README.md in this repo)
  
"""

<<<<<<< HEAD
from . import feature_comparisons as fc
=======
import csv
>>>>>>> 2e1ef24c
from . import user_config as uconfig
import h5py #For loading from disk 
import numpy as np
import collections #For namedtuple
from wormpy import config
from wormpy import feature_helpers
from . import path_features
from . import posture_features
from . import utils

#import pdb

class WormMorphology(object):
  def __init__(self, nw):
    """
      Translation of: SegwormMatlabClasses / 
      +seg_worm / @feature_calculator / getMorphologyFeatures.m
      
      Nature Methods Description
      =======================================================================
       
      Morphology Features 
       
      1. Length. Worm length is computed from the segmented skeleton by
      converting the chain-code pixel length to microns.
      
      2. Widths. Worm width is computed from the segmented skeleton. The
      head, midbody, and tail widths are measured as the mean of the widths
      associated with the skeleton points covering their respective sections.
      These widths are converted to microns.
      
      3. Area. The worm area is computed from the number of pixels within the
      segmented contour. The sum of the pixels is converted to microns2.
       
      4. Area/Length.
       
      5. Midbody Width/Length.
      
      get_morphology_features:
      * Takes nw, and generates a structure called "morphology"
      
      %Old files that served as a reference ...
      %------------------------------------------------------------
      %morphology_process.m
      %schaferFeatures_process.m
  
    """
    
    self.length = nw.data_dict['lengths']
    # each item in this sub-dictionary is the per-frame mean across some
    # part of the worm the head, midbody and tail.
    #
    # shape of resulting arrays are (2, n)
    
    width_dict = {k: np.mean(nw.get_partition(k, 'widths'), 0) \
                  for k in ('head', 'midbody', 'tail')}
            
    #Make named tuple instead of dict
    nt = collections.namedtuple('Widths', width_dict.keys())
    self.width = nt(**width_dict)
          
    #TODO: The access from nw should be cleaned up, e.g. nw.head_areas        
    self.area = nw.data_dict['tail_areas']      + \
                nw.data_dict['head_areas']      + \
                nw.data_dict['vulva_areas']     + \
                nw.data_dict['non_vulva_areas']
                
    self.area_per_length  = self.area/self.length
    self.width_per_length = self.width.midbody/self.length

  @classmethod 
  def from_disk(cls, m_var):
    
    """
    
    Status: Done
    """
    self = cls.__new__(cls)   
    
    #TODO: More gracefully handle removal of the 2nd dimension ...
    self.length = m_var['length'].value[:,0]
    temp1 = m_var['width']

    temp2 = {k: temp1[k].value[:,0] for k in ('head','midbody','tail')}
    
    nt = collections.namedtuple('Widths',['head','midbody','tail'])
    self.width  = nt(**temp2) 

    self.area             = m_var['area'].value[:,0]
    self.area_per_length  = m_var['areaPerLength'].value[:,0]
    self.width_per_length = m_var['widthPerLength'].value[:,0]

    return self

  def __eq__(self,other):
    
    #TODO: Allow for a global config that provides more info ...    
    #in case anything fails ...

    #NOTE: Since all features are just attributes in this class we do
    #the evaluation here rather than calling __eq__ on the classes

    return \
      fc.corr_value_high(self.length,other.length,'morph.length')  and \
      fc.corr_value_high(self.area,other.area,'morph.area')      and \
      fc.corr_value_high(self.area_per_length,other.area_per_length,'morph.area_per_length') and \
      fc.corr_value_high(self.width_per_length,other.width_per_length,'morph.width_per_length') and \
      fc.corr_value_high(self.width.head,other.width.head,'morph.width.head') and \
      fc.corr_value_high(self.width.midbody,other.width.midbody,'morph.width.midbody') and \
      fc.corr_value_high(self.width.tail,other.width.tail,'morph.width.tail')


  def __repr__(self):
    return utils.print_object(self)  
    
  def save_for_gepetto(self):
    #See https://github.com/openworm/org.geppetto.recording/blob/master/org/geppetto/recording/CreateTestGeppettoRecording.py
    pass



class WormLocomotion():
  def __init__(self, nw):
    """
      Translation of: SegwormMatlabClasses / 
      +seg_worm / +features / @locomotion / locomotion.m
  
        properties
          velocity:
            (head_tip, head, midbody, tail, tail_tip) x (speed, direction)
          motion
          motion_mode
          is_paused
          bends
          foraging
          omegas
          upsilons
        end

    """
    self.locomotion = {}

    self.velocity = feature_helpers.get_worm_velocity(nw)

    midbody_distance = \
      abs(self.velocity['midbody']['speed'] / config.FPS)
    
    # DEBUG
    #feature_helpers.write_to_CSV(
    #      {
    #        'Midbody Speed': self.velocity['midbody']['speed'],
    #        'config.FPS': np.array([config.FPS],dtype='float'),
    #        'lengths': nw.data_dict['lengths']
    #      },
    #      'motion_codes_input'
    #      )

    self.motion_codes = \
      feature_helpers.get_motion_codes(midbody_distance, 
                                       nw.data_dict['lengths'])
  
    self.motion_mode = 0
    
    self.is_paused = 0

    self.bends = 0

    self.foraging = 0

    self.omegas = 0

    self.upsilons = 0
    
    #.motion
    #  .forward
    #  .backward
    #  .paused
    #  .mode - time series   
    #.velocity
    #  .headTip
    #    .speed - time series   
    #    .direction - time series   
    #  .head - all have same format
    #  .midbody
    #  .tail
    #  .tailTip
    #.bends
    #  .foraging
    #    .amplitude - time series 
    #    .angleSpeed - time series 
    #  .head
    #    .amplitude - time series 
    #    .frequency - time series 
    #  .midbody - same as head
    #  .tail  - same as head
    #.turns
    #  .omegas
    #  .upsilons
    
  
  @classmethod 
  def from_disk(cls, m_var):
    
    self = cls.__new__(cls)

    import pdb
    pdb.set_trace()
    
    return self

    

class WormPosture(object):
  def __init__(self, nw):
    """
    Translation of: SegwormMatlabClasses / 
    +seg_worm / @feature_calculator / getPostureFeatures.m

    %
    %   posture = seg_worm.feature_calculator.getPostureFeatures(nw)
    %
    %   Old Files
    %   - schaferFeatures_process
    %
    %   NOTES:
    %   - Indices were inconsistently defined for bends relative to other code
    %   - stdDev for bends is signed as well, based on means ...
    %
    %   UNFINISHED STATUS:
    %   - seg_worm.feature_helpers.posture.wormKinks - not yet examined
    %   - distance - missing input to function, need to process locomotion
    %   first
    %

    """    
 

    # *** 1. Bends *** DONE
    self.bends = posture_features.Bends(nw)
      
    # *** 2. Eccentricity & Orientation *** DONE, SLOW
    #This has not been optimized, that Matlab version has
    #NOTE: This is VERY slow, leaving commented for now
    #self.eccentricity,self.orientation = \
    #   posture_features.get_eccentricity_and_orientation(nw.contour_x,nw.contour_y)

    
    #Temp input for next function ...
    self.orientation = np.zeros(nw.skeleton_x.shape[1])
    # *** 3. Amplitude, Wavelengths, TrackLength, Amplitude Ratio *** NOT DONE
    amp_wave_track = posture_features.get_amplitude_and_wavelength(
                          self.orientation,
                          nw.skeleton_x,
                          nw.skeleton_y,
                          nw.data_dict['lengths'])    

    self.amplitude_max        = amp_wave_track.amplitude_max
    self.amplitude_ratio      = amp_wave_track.amplitude_ratio 
    #self.primary_wavelength   = amp_wave_track.p_wavelength
    #self.secondary_wavelength = amp_wave_track.s_wavelength  
    self.track_length         = amp_wave_track.track_length

    # *** 4. Kinks *** DONE
    self.kinks = posture_features.get_worm_kinks(nw.data_dict['angles'])
        
    

    # *** 5. Coils ***
    self.coils = posture_features.get_worm_coils()


    # *** 6. Directions *** DONE
    self.directions = posture_features.Directions(nw.skeleton_x,nw.skeleton_y,nw.worm_partitions)

    # *** 7. Skeleton *** DONE
    # (already in morphology, but Schafer Lab put it here too)
    nt = collections.namedtuple('skeleton',['x','y'])
    self.skeleton = nt(nw.skeleton_x,nw.skeleton_y)
    
    # *** 8. EigenProjection *** DONE
        
    eigen_worms = nw.eigen_worms

    self.eigen_projection = posture_features.get_eigenworms(
        nw.skeleton_x, nw.skeleton_y,
        np.transpose(eigen_worms),
        config.N_EIGENWORMS_USE)

    #TODO: Add contours

  @classmethod 
  def from_disk(cls, p_var):
    
    self = cls.__new__(cls)
    self.bend = posture_features.Bends.from_disk(p_var['bends'])
      
    #NOTE: This will be considerably different for old vs new format. Currently
    #only the old is implemented
    temp_amp = p_var['amplitude']
    self.amplitude_max   = temp_amp['max'].value
    self.amplitude_ratio = temp_amp['ratio'].value
    
    temp_wave = p_var['wavelength']
    self.primary_wavelength   = temp_wave['primary']
    self.secondary_wavelength = temp_wave['secondary']

    self.track_length = p_var['tracklength'].value
    self.eccentricity = p_var['eccentricity'].value
    self.kinks        = p_var['kinks'].value
    
    #TODO: 
    #self.coils        =    
    
    self.directions   = posture_features.Directions.from_disk(p_var['directions'])    
      
      
    skeleton = p_var['skeleton']
    nt = collections.namedtuple('skeleton',['x','y'])
    self.skeleton = nt(skeleton['x'].value,skeleton['y'].value)

    self.eigen_projection = p_var['eigenProjection'].value

    return self

  def __repr__(self):
    return utils.print_object(self)  

class WormPath(object):
  
  """
  
  Attributes:
  ------------------------
  range :
  duration :
  coordinates :
  curvature :
  
  """
  
  def __init__(self, nw):
    """
    Translation of: SegwormMatlabClasses / 
    +seg_worm / @feature_calculator / getPathFeatures.m

    """    
    
    self.range = path_features.Range(nw.contour_x,nw.contour_y)
        
    #Duration (aka Dwelling)
    #---------------------------------------------------
    sx     = nw.skeleton_x
    sy     = nw.skeleton_y
    widths = nw.data_dict['widths']
    self.duration = path_features.Duration(nw, sx, sy, widths, config.FPS)
  
    #Coordinates (Done)
    #---------------------------------------------------    
    self.coordinates = self._create_coordinates(nw.contour_x.mean(axis=0),
                                                nw.contour_y.mean(axis=0))
       
    #Curvature (Done)
    #---------------------------------------------------
    self.curvature = path_features.worm_path_curvature(sx,sy,config.FPS,config.VENTRAL_MODE)

  #TODO: Move to class in path_features
  @classmethod
  def _create_coordinates(cls, x, y):
    Coordinates = collections.namedtuple('Coordinates',['x','y'])
    return Coordinates(x, y)

  @classmethod 
  def from_disk(cls, path_var):
    
    self = cls.__new__(cls) 
    
    self.range       = path_features.Range.from_disk(path_var)
    self.duration    = path_features.Duration.from_disk(path_var['duration']) 

    #TODO: I'd like to have these also be objects with from_disk methods
    self.coordinates = self._create_coordinates(
                          path_var['coordinates']['x'].value[:,0],
                          path_var['coordinates']['y'].value[:,0])
                          
    self.curvature   = path_var['curvature'].value[:,0]   

    return self
    
  def __repr__(self):
    return utils.print_object(self)  
    
  def __eq__(self,other):

    return \
      self.range == other.range and \
      self.duration == other.duration and \
      fc.corr_value_high(self.coordinates.x,other.coordinates.x,'path.coordinates.x') and \
      fc.corr_value_high(self.coordinates.y,other.coordinates.y,'path.coordinates.y') and \
      fc.corr_value_high(self.curvature,other.curvature,'path.curvature',high_corr_value=0.95,merge_nans=True)

      #NOTE: Unfortunately the curvature is slightly different. It looks the same
      #but I'm guessing there are a few off by 1 errors in it.

    
class WormFeatures(object):
  """ 
    WormFeatures: takes as input a NormalizedWorm instance, and
    during initialization calculates all the features of the worm.
    
    There are two ways to initialize a WormFeatures instance: 
    1. by passing a NormalizedWorm instance and generating the features, or
    2. by loading the already-calculated features from an HDF5 file.
       (via the from_disk method)
    
  """
  def __init__(self, nw):

<<<<<<< HEAD
    self.morphology = WormMorphology(nw)
    self.locomotion = WormLocomotion(nw)
    self.posture    = WormPosture(nw)
    self.path       = WormPath(nw)
=======
    if nw is None:
      return

    self.morphology = WormMorphology(nw)
    self.locomotion = WormLocomotion(nw)
    self.posture    = WormPosture(nw)
    #self.path       = WormPath(nw).path
>>>>>>> 2e1ef24c
    
  @classmethod  
  def from_disk(cls, file_path):
    
    h = h5py.File(file_path,'r')
    worm = h['worm']
    
    self = cls.__new__(cls) 
    
    self.morphology = WormMorphology.from_disk(worm['morphology'])
    #self.locomotion = WormLocomotion.from_disk(worm['locomotion'])
    self.posture    = WormPosture.from_disk(worm['posture'])
    self.path = WormPath.from_disk(worm['path'])
    
    return self
    
  def __repr__(self):
    return utils.print_object(self)
    
  def __eq__(self,other):
    """
      Compare two WormFeatures instances by value
    
    """
    return \
      self.path       == other.path       and \
      self.morphology == other.morphology #and \
      #self.posture    == other.posture    #and \
      #self.locomotion == other.locomotion and \
      #

        
    
    <|MERGE_RESOLUTION|>--- conflicted
+++ resolved
@@ -17,11 +17,8 @@
   
 """
 
-<<<<<<< HEAD
+import csv
 from . import feature_comparisons as fc
-=======
-import csv
->>>>>>> 2e1ef24c
 from . import user_config as uconfig
 import h5py #For loading from disk 
 import numpy as np
@@ -439,20 +436,10 @@
   """
   def __init__(self, nw):
 
-<<<<<<< HEAD
     self.morphology = WormMorphology(nw)
     self.locomotion = WormLocomotion(nw)
     self.posture    = WormPosture(nw)
     self.path       = WormPath(nw)
-=======
-    if nw is None:
-      return
-
-    self.morphology = WormMorphology(nw)
-    self.locomotion = WormLocomotion(nw)
-    self.posture    = WormPosture(nw)
-    #self.path       = WormPath(nw).path
->>>>>>> 2e1ef24c
     
   @classmethod  
   def from_disk(cls, file_path):
